--- conflicted
+++ resolved
@@ -1095,11 +1095,7 @@
               sleep_time ++;
             }
           }
-<<<<<<< HEAD
           STAT.add_stat(0, "fetch_batch", CycleTimer::currentTicks() - bt);
-
-=======
->>>>>>> db31f831
           // DLOG(INFO) << "Collected a batch of " << palmtree_->current_batch_->size();  
         }
 
@@ -1152,7 +1148,6 @@
 
       // Redistribute the tasks on leaf node
       void redistribute_leaf_tasks(std::unordered_map<Node *, std::vector<TreeOp *>> &result) {
-<<<<<<< HEAD
 #ifdef PROFILE
         auto bt = CycleTimer::currentTicks();
 #endif
@@ -1173,18 +1168,11 @@
             if (result.count(op->target_node_) == 0)
               break;
             result.erase(op->target_node_);
-=======
-        for (int i = 0; i < worker_id_; i++) {
-          WorkerThread &wthread = palmtree_->workers_[i];
-          for(auto itr = wthread.leaf_ops_.begin(); itr != wthread.leaf_ops_.end(); itr++) {
-            result.erase(itr->first);
->>>>>>> db31f831
           }
         }
 
         for (int i = worker_id_+1; i < palmtree_->NUM_WORKER; i++) {
           WorkerThread &wthread = palmtree_->workers_[i];
-<<<<<<< HEAD
           bool early_break = false;
           for (auto op : wthread.current_tasks_) {
             CHECK(op->target_node_ != nullptr) << "worker " << i <<" hasn't finished search";
@@ -1193,12 +1181,6 @@
             } else {
               early_break = true;
               break;
-=======
-          for (auto itr = wthread.leaf_ops_.begin(); itr != wthread.leaf_ops_.end(); itr++) {
-            if (result.find(itr->first) != result.end()) {
-              auto end = result[itr->first].end();
-              result[itr->first].insert(end, itr->second.begin(), itr->second.end());
->>>>>>> db31f831
             }
           }
 
