--- conflicted
+++ resolved
@@ -93,11 +93,7 @@
     // Threshold to control bsearch or linear search
     static const int BIN_SEARCH_THRESHOLD = 32;
     // Number of working threads
-<<<<<<< HEAD
-    static const int NUM_WORKER = 8;
-=======
     static const int NUM_WORKER = 2;
->>>>>>> a832c3f7
     static const int BATCH_SIZE = 1024 * NUM_WORKER;
 
   private:
