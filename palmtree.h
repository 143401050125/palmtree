--- conflicted
+++ resolved
@@ -171,14 +171,8 @@
       std::vector<std::pair<KeyType, ValueType>> value_items;
       // For inner node modification
       std::vector<std::pair<KeyType, Node *>> node_items;
-<<<<<<< HEAD
       // For removed keys
       std::vector<std::pair<KeyType, ValueType>> orphaned_kv;
-
-=======
-      // For removed nodes
-      std::vector<std::pair<KeyType, ValueType>> orphaned_kv;
->>>>>>> 51aaa79b
     };
 
   /********************
@@ -417,20 +411,12 @@
       }
     }
 
-<<<<<<< HEAD
     NodeMod modify_node_leaf(LeafNode *node UNUSED, const std::vector<NodeMod> &mods UNUSED) {
       NodeMod ret(MOD_TYPE_NONE);
       auto& kv = ret.orphaned_kv;
-=======
-
-
-    NodeMod modify_node_leaf(LeafNode *node UNUSED, const std::vector<NodeMod> &mods UNUSED) {
-      NodeMod ret(MOD_TYPE_NONE);
-      auto& kv = ret.orphaned_kv;
 
       // randomly pick up a key, used for merge
       auto node_key = node->keys[0];
->>>>>>> 51aaa79b
 
       // firstly, we loop all items to save orphaned and count nodes
       int num = node->slot_used;
