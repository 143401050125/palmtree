#pragma once

#include <functional>
#include <vector>
#include <unordered_map>
#include <unordered_set>
#include <chrono>
#include <assert.h>
#include <thread>
#include <boost/lockfree/queue.hpp>
#include <boost/thread/barrier.hpp>
#include <boost/thread.hpp>
#include <iostream>
#include <memory>
#include <atomic>
#include <glog/logging.h>

using std::cout;
using std::endl;

#define UNUSED __attribute__((unused))

namespace palmtree {
  static std::atomic<int> NODE_NUM(0);
  /**
   * Tree operation types
   */
  enum TreeOpType {
    TREE_OP_FIND = 0,
    TREE_OP_INSERT,
    TREE_OP_REMOVE
  };

  enum NodeType {
    INNERNODE = 0,
    LEAFNODE
  };

  template <typename KeyType,
           typename ValueType,
           typename PairType = std::pair<KeyType, ValueType>,
           typename KeyComparator = std::less<KeyType> >
  class PalmTree {
    // Max number of slots per inner node
    static const int INNER_MAX_SLOT = 256;
    // Max number of slots per leaf node
    static const int LEAF_MAX_SLOT = 1024;

    static const int MAX_SLOT = 3;
    // Threshold to control bsearch or linear search
    static const int BIN_SEARCH_THRESHOLD = 32;
    // Number of working threads
    static const int NUM_WORKER = 1;
    static const int BATCH_SIZE = 1;

  private:
    /**
     * Tree node base class
     */
    struct InnerNode;
    struct Node {
      // Number of actually used slots
      int slot_used;
      int id;
      int level;
      KeyType lower_bound;
      Node *parent;


      Node() = delete;
<<<<<<< HEAD
      Node(Node *p, int lvl): slot_used(0), level(lvl), parent(p), prev(nullptr), next(nullptr) {
        id = NODE_NUM++;
      };
      virtual ~Node() {};
      virtual std::string to_string() = 0;
      virtual NodeType type() const = 0;
      virtual bool is_few() = 0;
=======
      Node(Node *p): slot_used(0), parent(p) { id = NODE_NUM++; };
      virtual ~Node() {};
      virtual std::string to_string() = 0;
      virtual NodeType type() const = 0;

>>>>>>> 0123ecda
    };

    struct InnerNode : public Node {
      InnerNode() = delete;
      InnerNode(Node *parent, int level): Node(parent, level){};
      virtual ~InnerNode() {};
      // Keys for values
      KeyType keys[MAX_SLOT];
      // Pointers for child nodes
      Node *values[MAX_SLOT];

      virtual NodeType type() const {
        return INNERNODE;
      }

      virtual std::string to_string() {
        std::string res;
<<<<<<< HEAD
        res += "InnerNode[" + std::to_string(Node::id) + " @ " + std::to_string(Node::level) + "] ";
        if (Node::prev != nullptr)
          res += "left: " + std::to_string(Node::prev->id);
        else
          res += "left: null";
        res += " ";
        if (Node::next != nullptr)
          res += "right: " + std::to_string(Node::next->id);
        else
          res += "right: null";
        res += " ";
=======
        res += "InnerNode[" + std::to_string(Node::id) + "] ";
>>>>>>> 0123ecda
        // res += std::to_string(Node::slot_used);
        for (int i = 0 ; i < Node::slot_used ; i++) {
          res += " " + std::to_string(keys[i]) + ":" + std::to_string(values[i]->id);
        }
        return res;
      }

      inline bool is_full() const {
        return Node::slot_used == MAX_SLOT;
      }

      virtual inline bool is_few() {
        return Node::slot_used < MAX_SLOT/2 || Node::slot_used == 0;
      }

    };

    struct LeafNode : public Node {
      LeafNode() = delete;
      LeafNode(Node *parent, int level): Node(parent, level){};
      virtual ~LeafNode() {};

      // Keys and values for leaf node
      KeyType keys[MAX_SLOT];
      ValueType values[MAX_SLOT];
      //LeafNode *prev;
      //LeafNode *next;

      virtual NodeType type() const {
        return LEAFNODE;
      }

      virtual std::string to_string() {
        std::string res;
        res += "LeafNode[" + std::to_string(Node::id) + " @ " + std::to_string(Node::level) + "] ";

//        if (Node::prev != nullptr)
//          res += "left: " + std::to_string(Node::prev->id);
//        else
//          res += "left: null";
//        res += " ";
//        if (Node::next != nullptr)
//          res += "right: " + std::to_string(Node::next->id);
//        else
//          res += "right: null";
//        res += " ";

        // res += std::to_string(Node::slot_used);
        for (int i = 0 ; i < Node::slot_used ; i++) {
          res += " " + std::to_string(keys[i]) + ":" + std::to_string(values[i]);
        }
        return res;
      }

      inline bool is_full() const {
        return Node::slot_used == MAX_SLOT;
      }

      virtual inline bool is_few() {
        return Node::slot_used < MAX_SLOT/4 || Node::slot_used == 0;
      }
    };
    /**
     * Tree operation wrappers
     */
    struct TreeOp {
      // Op can either be none, add or delete
      TreeOp(TreeOpType op_type, const KeyType &key, const ValueType &value):
        op_type_(op_type), key_(key), value_(value), target_node_(nullptr),
        boolean_result_(false), done_(false) {};


      TreeOp(TreeOpType op_type, const KeyType &key):
        op_type_(op_type), key_(key), target_node_(nullptr),
        boolean_result_(false), done_(false) {};

      TreeOpType op_type_;
      KeyType key_;
      ValueType value_;

      LeafNode *target_node_;
      ValueType result_;
      bool boolean_result_;
      bool done_;

      // Wait until this operation is done
      // Now use busy waiting, should use something more smart. But be careful
      // that conditional variable could be very expensive
      inline void wait() {
        while (!done_) {
          boost::this_thread::sleep_for(boost::chrono::milliseconds(10));
        }
      }
    };

    enum ModType {
      MOD_TYPE_ADD,
      MOD_TYPE_DEC,
      MOD_TYPE_NONE
    };

    /**
     * Wrapper for node modification
     */
    struct NodeMod {
      NodeMod(ModType type): type_(type) {}
      NodeMod(const TreeOp &op) {
        CHECK(op.op_type_ != TREE_OP_FIND) << "NodeMod can't convert from a find operation" << endl;
        if (op.op_type_ == TREE_OP_REMOVE) {
          this->type_ = MOD_TYPE_DEC;
          this->value_items.emplace_back(std::make_pair(op.key_, ValueType()));
        } else {
          this->type_ = MOD_TYPE_ADD;
          this->value_items.emplace_back(std::make_pair(op.key_, op.value_));
        }
      }
      ModType type_;
      // For leaf modification
      std::vector<std::pair<KeyType, ValueType>> value_items;
      // For inner node modification
      std::vector<std::pair<KeyType, Node *>> node_items;
      // For removed keys
      std::vector<std::pair<KeyType, ValueType>> orphaned_kv;
    };

  /********************
   * PalmTree private
   * ******************/
  private:
    // Root of the palm tree
    Node *tree_root;
    // Height of the tree
    int tree_depth_;
    // Number of nodes on each layer
    std::vector<std::atomic<int> *> layer_width_;
    // Minimal key
    KeyType min_key_;
    // Key comparator
    KeyComparator kcmp;

    // Return true if k1 < k2
    inline bool key_less(const KeyType &k1, const KeyType &k2) {
      return kcmp(k1, k2);
    }
    // Return true if k1 == k2
    inline bool key_eq(const KeyType &k1, const KeyType &k2) {
      return !kcmp(k1, k2) && !kcmp(k2, k1);
    }
    // Return the index of the largest slot whose key <= @target
    // assume there is no duplicated element
    int search_helper(const KeyType *input, int size, const KeyType &target) {
      int res = -1;
      // loop all element
      for (int i = 0; i < size; i++) {
        if(key_less(target, input[i])){
          // target < input
          // ignore
          continue;

        }
        if (res == -1 || key_less(input[res], input[i])) {
          res = i;
        }
      }

      return res;
    }

    /**
     * @brief Return the leaf node that contains the @key
     */
    LeafNode *search(const KeyType &key UNUSED) {

      auto ptr = (InnerNode *)tree_root;
      for (;;) {
        CHECK(ptr->slot_used > 0) << "Search empty inner node";
        auto idx = this->search_helper(ptr->keys, ptr->slot_used, key);
        CHECK(idx != -1) << "search innerNode fail" << endl;
        Node *child = ptr->values[idx];
        if (child->type() == LEAFNODE) {
          return (LeafNode *)child;
        } else {
          ptr = (InnerNode *)child;
        }
      }
      // we shouldn't reach here
      assert(0);
    }

    /**
     * @brief big_split will split the kv pair vector into multiple tree nodes
     *  that is within the threshold. The actual type of value is templated as V.
     *  The splited nodes should be stored in Node, respect to appropriate
     *  node types
     */
    template<typename NodeType, typename V>
    void big_split(std::vector<std::pair<KeyType, V>> &input, NodeType *node, std::vector<std::pair<KeyType, Node *>> &new_nodes) {

      std::sort(input.begin(), input.end(), [this](const std::pair<KeyType, V> &p1, const std::pair<KeyType, V> &p2) {
        return key_less(p1.first, p2.first);
      });

      int half_size = (int) input.size() / 2;
      auto itr = input.begin();

      // save first half items (small part) in old node
      node->slot_used = 0;
      for (int i = 0; i < half_size; i++) {
        add_item<NodeType, V>(node, itr->first, itr->second);
        itr++;
      }

      // Add a new node
      NodeType* new_node = new NodeType(node->parent, node->Node::level);
      layer_width_[node->Node::level]++;

      // save the second-half in new node
      auto new_key = (*itr).first;
      while(itr != input.end()){
        add_item<NodeType, V>(new_node, itr->first, itr->second);
        itr++;
      }


      new_nodes.push_back(std::make_pair(new_key, new_node));
    }

    // Warning: if this function return true, the width of the layer will be
    // decreased by 1, so the caller must actually merge the node
    bool must_merge(Node *node) {
      if (!node->is_few())
        return false;

      int old_width = layer_width_[node->level]->fetch_sub(-1);
      if (old_width == 1) {
        // Can't merge
        layer_width_[node->level]++;
        return false;
      }

      return true;
    }

    template <typename NodeType, typename V>
    void add_item(NodeType *node, const KeyType &key, V value) {
      auto idx = node->slot_used++;
      node->keys[idx] = key;
      node->values[idx] = value;
      return;
    }


    template <typename NodeType>
    void del_item(NodeType *node, const KeyType &key) {
      auto lastIdx = node->slot_used - 1;
      auto idx = search_helper(node->keys, node->slot_used, key);
      DLOG(INFO) << "search in del, idx: " << idx;
      if (idx == -1) {
        DLOG(WARNING) << "del fail, can't find key in node";
        return;
      }

      if (!key_eq(key, node->keys[idx])) {
        DLOG(WARNING) << "del in inner, del idx: " << idx << " key != del_key" << endl;
        if (node->type() == LEAFNODE)
          return;
      }

      if (node->type() == INNERNODE) {
        Node *child_node = *(Node **)(&node->values[idx]);
        DLOG(INFO) << "Delete node " << child_node->id;
        free_recursive(child_node);
      }

      auto del_key = node->keys[idx];
      if (idx == lastIdx) {
        // if it's the last element, just pop it
        node->slot_used--;
      } else {
        // otherwise, swap
        node->keys[idx] = node->keys[lastIdx];
        node->values[idx] = node->values[lastIdx];
        node->slot_used--;
      }

      // If the idx of key to be deleted is 0,
      // this key is the smallest one in the node,
      // we need to replace the second smallest key with this key
      // and place it the idx 0
      if(idx == 0 && node->type() == INNERNODE) {
        ensure_min_range((InnerNode *)node, del_key);
      }
      return;
    }

    // collect kv pairs in (or under) this node
    // used for merge
    void collect_leaf(Node *node, std::vector<std::pair<KeyType, ValueType>> &container) {
      if (node->type() == LEAFNODE) {
        auto ptr = (LeafNode *)node;
        for(int i = 0; i < node->slot_used; i++) {
          container.push_back(std::make_pair(ptr->keys[i], ptr->values[i]));
        }
      } else if (node->type() == INNERNODE) {
        auto ptr = (InnerNode *)node;
        for(int i = 0; i < node->slot_used; i++) {
          collect_leaf(ptr->values[i], container);
        }
        layer_width_[node->level-1] -= node->slot_used;
      } else {
        assert(0);
      }

      return;
    }

    /**
     * @brief Modify @node by applying node modifications in @modes. If @node
     * is a leaf node, @mods will be a list of add kv and del kv. If @node is
     * a inner node, @mods will be a list of add range and del range. If new
     * node modifications are triggered, record them in @new_mods.
     */
    NodeMod modify_node(Node *node, const std::vector<NodeMod> &mods) {
      DLOG(INFO) << "Modifying node " << node->id << " with " << mods.size() << " operations";
      if(node->type() == LEAFNODE) {
        return modify_node_leaf((LeafNode *)node, mods);
      }else{
        CHECK(node->type() == INNERNODE) << "unKnown node" << endl;
        return modify_node_inner((InnerNode *)node, mods);
      }
    }

    NodeMod modify_node_leaf(LeafNode *node, const std::vector<NodeMod> &mods) {
      NodeMod ret(MOD_TYPE_NONE);
      auto& kv = ret.orphaned_kv;

      // randomly pick up a key, used for merge
      auto node_key = node->keys[0];

      // firstly, we loop all items to save orphaned and count nodes
      int num = node->slot_used;
      for (auto& item : mods) {
        // save all orphaned_*
        kv.insert(kv.end(), item.orphaned_kv.begin(), item.orphaned_kv.end());

        auto item_size = (int)item.value_items.size();
        if (item.type_ == MOD_TYPE_ADD) {
          num += item_size;
        } else if (item.type_ == MOD_TYPE_DEC) {
          num -= item_size;
        } else {
          assert(item_size == 0);
        }
      }

      DLOG(INFO) << "Result node size " << num;
      if (num >= MAX_SLOT) {
        DLOG(INFO) << "Going to split";
        auto comp = [this](const std::pair<KeyType, ValueType> &p1, const std::pair<KeyType, ValueType> &p2) {
          return key_less(p1.first, p2.first);
        };

        std::set<std::pair<KeyType, ValueType>, decltype(comp)> buf(comp);

        // execute add/del
        for (auto& item : mods) {
          if (item.type_ == MOD_TYPE_ADD) {
            for (auto& kv : item.value_items) {
              buf.insert(kv);
            }
          } else if(item.type_ == MOD_TYPE_DEC) {
            for (auto& kv : item.value_items) {
              if(buf.count(kv)) {
                buf.erase(kv);
              }else{
                del_item<LeafNode>(node, kv.first);
              }
            }
          }
        }

        // construct input for split
        std::vector<std::pair<KeyType, ValueType>> split_input;
        for(auto itr = buf.begin(); itr != buf.end(); itr++) {
          split_input.push_back(*itr);
        }

        for(auto i = 0; i < node->slot_used; i++) {
          split_input.push_back(std::make_pair(node->keys[i], node->values[i]));
        }
        // do split based on this buf
        big_split<LeafNode, ValueType>(split_input, node, ret.node_items);
        ret.type_ = MOD_TYPE_ADD;
        return ret;
      } else {
        DLOG(INFO) << "don't split";
        for (auto& item : mods) {
          if (item.type_ == MOD_TYPE_ADD) {
            for (auto& kv : item.value_items) {
              add_item<LeafNode, ValueType>(node, kv.first, kv.second);
            }
          } else if(item.type_ == MOD_TYPE_DEC) {
            for (auto& kv : item.value_items) {
              del_item<LeafNode>(node, kv.first);
            }
          }
        }
      }

      // merge
      // fixme: never merge the first leafnode
      // because the min_key is in this node
      // we can't delete min_key
<<<<<<< HEAD
      if (must_merge(node)) {
=======
      DLOG(INFO) << node->is_few();
      if (node->is_few()) {
>>>>>>> 0123ecda
        DLOG(INFO) << "Merge leaf node " << node->id;
        collect_leaf(node, ret.orphaned_kv);
        ret.node_items.push_back(std::make_pair(node_key, node));
        ret.type_ = MOD_TYPE_DEC;

//        if (node->prev != nullptr) {
//          node->prev->next = node->next;
//        }
//        if (node->next != nullptr) {
//          node->next->prev = node->prev;
//        }
      }

      return ret;
    }

    NodeMod modify_node_inner(InnerNode *node UNUSED, const std::vector<NodeMod> &mods UNUSED) {
      NodeMod ret(MOD_TYPE_NONE);
      auto& kv = ret.orphaned_kv;

      // randomly pick up a key, used for merge
      auto node_key = node->keys[0];

      // firstly, we loop all items to save orphaned and count nodes
      int num = node->slot_used;
      for (auto& item : mods) {
        // save all orphaned_*
        kv.insert(kv.end(), item.orphaned_kv.begin(), item.orphaned_kv.end());

        auto item_size = (int)item.node_items.size();
        if (item.type_ == MOD_TYPE_ADD) {
          num += item_size;
        } else if (item.type_ == MOD_TYPE_DEC) {
          num -= item_size;
        } else {
          assert(item_size == 0);
        }
      }

      if (num >= MAX_SLOT) {
        auto comp = [this](const std::pair<KeyType, Node *> &p1, const std::pair<KeyType, Node *> &p2) {
          return key_less(p1.first, p2.first);
        };

        std::set<std::pair<KeyType, Node *>, decltype(comp)> buf(comp);

        // execute add/del
        for (auto& item : mods) {
          if (item.type_ == MOD_TYPE_ADD) {
            for (auto& kv : item.node_items) {
              buf.insert(kv);
            }
          } else if(item.type_ == MOD_TYPE_DEC) {
            for (auto& kv : item.node_items) {
              if(buf.count(kv)) {
                buf.erase(kv);
                // TODO: memleak
              }else{
                del_item<InnerNode>(node, kv.first);
              }
            }
          }
        }

        // construct input for split
        std::vector<std::pair<KeyType, Node *>> split_input;
        for(auto itr = buf.begin(); itr != buf.end(); itr++) {
          split_input.push_back(*itr);
        }

        for(auto i = 0; i < node->slot_used; i++) {
          split_input.push_back(std::make_pair(node->keys[i], node->values[i]));
        }
        // do split based on this buf
        big_split<InnerNode, Node *>(split_input, node, ret.node_items);
        for (auto itr = ret.node_items.begin(); itr != ret.node_items.end(); itr++) {
          // Reset parent, the children of the newly splited node should point
          // to the new parent
          auto new_node = itr->second;
          for (int i = 0; i < new_node->slot_used; i++) {
            CHECK(new_node->type() == INNERNODE) << " split leaf node in modify_node_inner";
            ((InnerNode *)new_node)->values[i]->parent = new_node;
          }
        }
        ret.type_ = MOD_TYPE_ADD;
        return ret;
      } else {
        for (auto& item : mods) {
          if (item.type_ == MOD_TYPE_ADD) {
            for (auto& kv : item.node_items) {
              DLOG(INFO) << "Add item " << kv.first;
              add_item<InnerNode, Node *>(node, kv.first, kv.second);
            }
          } else if(item.type_ == MOD_TYPE_DEC) {
            for (auto& kv : item.node_items) {
              DLOG(INFO) << "Del item " << kv.first;
              del_item<InnerNode>(node, kv.first);
            }
          } else {
             DLOG(INFO) << "A NOOP has propagated";
          }
        }
      }

      // merge
<<<<<<< HEAD
      if (must_merge(node)) {
=======
      if (node->is_few()) {
>>>>>>> 0123ecda
        collect_leaf(node, ret.orphaned_kv);
        ret.node_items.push_back(std::make_pair(node_key, node));
        ret.type_ = MOD_TYPE_DEC;

<<<<<<< HEAD
        if (node->prev != nullptr) {
          node->prev->next = node->next;
        }
        if (node->next != nullptr) {
          node->next->prev = node->prev;
        }
      } else {
         DLOG(INFO) << "Don't merge " << layer_width_[node->level]->load() << " " << node->is_few() << " " << node->slot_used;
=======
>>>>>>> 0123ecda
      }

      return ret;
    }

    // set the smallest key in node to min_key
    void ensure_min_range(InnerNode *node UNUSED, const KeyType &min) {
      if (node->slot_used <= 1) {
        return;
      }
      // find the second smallest
      int idx = 0;
      for(int i = 1; i < node->slot_used; i++) {
        if(key_less(node->keys[i], node->keys[idx])) {
          idx = i;
        }
      }

      CHECK(key_less(min, node->keys[idx]));

      if(idx == 0) {
        return;
      }

      // swap idx with slot 0

      /*
      auto tmp_key = node->keys[0];
      auto tmp_val = node->values[0];
      node->keys[0] = node->keys[idx];
      node->values[0] = node->values[idx];
      node->keys[idx] = tmp_key;
      node->values[idx] = tmp_val;
       */
      std::swap(node->keys[0], node->keys[idx]);
      std::swap(node->values[0], node->values[idx]);

    }

    void ensure_min_key() {
      auto ptr = (Node *)tree_root;
      while(ptr->type() == INNERNODE) {
        auto inner = (InnerNode *)ptr;
        inner->keys[0] = min_key_;
        ptr = inner->values[0];
      }
    }

    void ensure_tree_structure(Node *node, int indent = 0) {
      std::string space;
      for (int i = 0; i < indent; i++)
        space += " ";
      DLOG(INFO) << space << node->to_string();

//      if(node->type() == LEAFNODE) {
//        auto leaf_node = (LeafNode *)node;
//        if (leaf_node->prev != nullptr)
//          CHECK(leaf_node->prev->next == leaf_node) << "Left brother dosen't point to me";
//        if (leaf_node->next != nullptr)
//          CHECK(leaf_node->next->prev == node) << "Right brother dosen't point to me";
//      }
      if (node->type() == INNERNODE) {
        InnerNode *inode = (InnerNode *)node;
        for (int i = 0; i < inode->slot_used; i++) {
          auto child = inode->values[i];
          CHECK(child->parent == node) << "My child " << i << " does not point to me";
        }
      }
      if (node->type() == INNERNODE) {
        InnerNode *inode = (InnerNode *)node;
        for (int i = 0; i < inode->slot_used; i++) {
          auto child = inode->values[i];
          KeyType *key_set;
          if (child->type() == LEAFNODE)
            key_set = ((LeafNode *)child)->keys;
          else
            key_set = ((InnerNode *)child)->keys;
          if (child->slot_used == 0) {
            CHECK(node == tree_root) << "Non root node has empty child " << i;
          } else {
            int idx = 0;
            for (int j = 1; j < child->slot_used; j++) {
              if (key_less(key_set[j], key_set[idx])) {
                idx = j;
              }
            }

            auto child_min_key = key_set[idx];
            if(child->type() == INNERNODE) {
              CHECK(idx == 0) << "InnerNode " << i << "'s first key isn't the smallest";
            }
            CHECK(!key_less(child_min_key, inode->keys[i])) << "My child " << i << " is beyond the key range";
          }
        }

        for (int i = 0; i < inode->slot_used; i++) {
          ensure_tree_structure(inode->values[i], indent + 4);
        }
      }
    }

    /**************************
     * Concurrent executions **
     *
     * Design: we have a potential infinite long task queue, where clients add
     * requests by calling find, insert or remove. We also have a fixed length
     * pool of worker threads. One of the thread (thread 0) will collect task from the
     * work queue, if it has collected enough task for a batch, or has timed out
     * before collecting enough tasks, it will partition the work and start the
     * Palm algorithm among the threads.
     * ************************/
    boost::barrier barrier_;
    boost::lockfree::queue<TreeOp *> task_queue_;
    // The current batch that is being processed
    std::vector<TreeOp *> current_batch_;

    void sync() {
      barrier_.wait();
    }

    struct WorkerThread {
      WorkerThread(int worker_id, PalmTree *palmtree):
        worker_id_(worker_id),
        palmtree_(palmtree),
        done_(false) {
          // Initialize 2 layers of modifications
          node_mods_.push_back(NodeModsMapType());
          node_mods_.push_back(NodeModsMapType());
        }
      // Worker id, the thread with worker id 0 will need to be the coordinator
      int worker_id_;
      // The work for the worker at each stage
      std::vector<TreeOp *> current_tasks_;
      // Node modifications on each layer, the size of the vector will be the
      // same as the tree height
      typedef std::unordered_map<Node *, std::vector<NodeMod>> NodeModsMapType;
      std::vector<NodeModsMapType> node_mods_;
      // Spawn a thread and run the worker loop
      boost::thread wthread_;
      // The palm tree the worker belong to
      PalmTree *palmtree_;
      bool done_;
      void start() {
        wthread_ = boost::thread(&WorkerThread::worker_loop, this);
      }
      void exit() {
        done_ = true;
        wthread_.join();
      }

      // The #0 thread is responsible to collect tasks to a batch
      void collect_batch() {
        DLOG(INFO) << "Thread " << worker_id_ << " collect tasks";
        palmtree_->current_batch_.clear();

        int sleep_time = 0;
        while (palmtree_->current_batch_.size() != BATCH_SIZE) {
          TreeOp *op = nullptr;
          bool res = palmtree_->task_queue_.pop(op);
          if (res) {
            palmtree_->current_batch_.push_back(op);
          } else
            boost::this_thread::sleep_for(boost::chrono::milliseconds(10));
          sleep_time += 1;
          if (sleep_time > 3)
            break;
        }

        DLOG(INFO) << "Collected a batch of " << palmtree_->current_batch_.size();
        if (palmtree_->current_batch_.size() == 0)
          return;

        // Partition the task among threads
        const int task_per_thread = palmtree_->current_batch_.size() / NUM_WORKER;
        for (int i = 0; i < BATCH_SIZE; i += task_per_thread) {
          // Clear old tasks
          palmtree_->workers_[i/task_per_thread].current_tasks_.clear();
          for (int j = 0; j < task_per_thread; j++)
            palmtree_->workers_[i/task_per_thread].current_tasks_
              .push_back(palmtree_->current_batch_[i+j]);
        }

        // According to the paper, a pre-sort of the batch of tasks might
        // be beneficial
      }

      // Redistribute the tasks on leaf node, filter any read only task
      void redistribute_leaf_tasks(std::unordered_map<Node *, std::vector<TreeOp *>> &result) {
        // First add current tasks
        for (auto op : current_tasks_) {
          if (result.find(op->target_node_) == result.end()) {
            result.emplace(op->target_node_, std::vector<TreeOp *>());
          }
          result[op->target_node_].push_back(op);
        }

        // Then remove nodes that don't belong to the current worker
        for (int i = 0; i < worker_id_; i++) {
          WorkerThread &wthread = palmtree_->workers_[i];
          for (auto op : wthread.current_tasks_) {
            result.erase(op->target_node_);
          }
        }

        // Then add the operations that belongs to a node of mine
        for (int i = worker_id_+1; i < NUM_WORKER; i++) {
          WorkerThread &wthread = palmtree_->workers_[i];
          for (auto op : wthread.current_tasks_) {
            if (result.find(op->target_node_) != result.end()) {
              result[op->target_node_].push_back(op);
            }
          }
        }

        DLOG(INFO) << "Worker " << worker_id_ << " has " << result.size() << " nodes of tasks after task redistribution";
      }

      /**
       * @brief redistribute inner node tasks for the current thread. It will
       * read @depth layer's information about node modifications and determine
       * tasks that belongs to the current thread.
       *
       * @param layer which layer's modifications are we trying to colelct
       * @param cur_mods the collected tasks will be stored in @cur_mods
       */
      void redistribute_inner_tasks(int layer, NodeModsMapType &cur_mods) {
        cur_mods = node_mods_[layer];

        // discard
        for (int i = 0; i < worker_id_; i++) {
          auto &wthread = palmtree_->workers_[i];
          for (auto other_itr = wthread.node_mods_[layer].begin(); other_itr != wthread.node_mods_[layer].end(); other_itr++) {
            cur_mods.erase(other_itr->first);
          }
        }

        // Steal work from other threads
        for (int i = worker_id_+1; i < NUM_WORKER; i++) {
          auto &wthread = palmtree_->workers_[i];
          for (auto other_itr = wthread.node_mods_[layer].begin(); other_itr != wthread.node_mods_[layer].end(); other_itr++) {
            auto itr = cur_mods.find(other_itr->first);
            if (itr != cur_mods.end()) {
              auto &my_mods = itr->second;
              auto &other_mods = other_itr->second;
              my_mods.insert(my_mods.end(), other_mods.begin(), other_mods.end());
            }
          }
        }
      }

      /**
       * @brief carry out all operations on the tree in a serializable order,
       *  reduce operations on the same key. The result of this function is to
       *  provide proper return result for all the operations, as well as filter
       *  out the todo node modifications on the #0 layer
       *  */
      void resolve_hazards(const std::unordered_map<Node *, std::vector<TreeOp *>> &tree_ops UNUSED) {
        node_mods_[0].clear();
        auto &leaf_mods = node_mods_[0];
        std::unordered_map<KeyType, ValueType> changed_values;
        std::unordered_set<KeyType> deleted;
        for (auto itr = tree_ops.begin(); itr != tree_ops.end(); itr++) {
          LeafNode *leaf = static_cast<LeafNode *>(itr->first);
          auto &ops = itr->second;
          for (auto op : ops) {
            if (op->op_type_ == TREE_OP_FIND) {
              if (deleted.find(op->key_) != deleted.end()) {
                op->boolean_result_ = false;
              } else {
                if (changed_values.count(op->key_) != 0) {
                  op->result_ = changed_values[op->key_];
                  op->boolean_result_ = true;
                } else {
                  int idx = palmtree_->search_helper(leaf->keys, leaf->slot_used, op->key_);
                  if (idx == -1 || !palmtree_->key_eq(leaf->keys[idx], op->key_)) {
                    // Not find
                    op->boolean_result_ = false;
                  } else {
                    op->result_ = leaf->values[idx];
                    op->boolean_result_ = true;
                  }
                }
              }
            } else if (op->op_type_ == TREE_OP_INSERT) {
              DLOG(INFO) << "Try to insert " << op->key_ << ": " << op->value_;
              deleted.erase(op->key_);
              changed_values[op->key_] = op->value_;
              if (leaf_mods.count(leaf) == 0)
                leaf_mods.emplace(leaf, std::vector<NodeMod>());
              leaf_mods[leaf].push_back(NodeMod(*op));
            } else {
              CHECK(op->op_type_ == TREE_OP_REMOVE) << "Invalid tree operation";
              changed_values.erase(op->key_);
              if (leaf_mods.count(leaf) == 0)
                leaf_mods.emplace(leaf, std::vector<NodeMod>());
              leaf_mods[leaf].push_back(NodeMod(*op));
            }
          }
        }
      }

      /**
       * @brief Handle root split and re-insert orphaned keys. It may need to grow the tree height
       */
      void handle_root() {
        int root_depth = palmtree_->tree_depth_;
        std::vector<NodeMod> root_mods;
        // Collect root modifications from all threads
        for (auto &wthread : palmtree_->workers_) {
          auto itr = wthread.node_mods_[root_depth].begin();
          if (itr != wthread.node_mods_[root_depth].end()) {
            root_mods.insert(root_mods.end(), itr->second.begin(), itr->second.end());
          }
        }

        // Handle over to modify_node
        auto new_mod = palmtree_->modify_node(palmtree_->tree_root, root_mods);
        if (new_mod.type_ == MOD_TYPE_NONE) {
          DLOG(INFO) << "Root won't split";
        } else if (new_mod.type_ == MOD_TYPE_ADD) {
          DLOG(INFO) << "Split root";
          InnerNode *new_root = new InnerNode(nullptr, palmtree_->tree_root->level+1);
          palmtree_->tree_root->parent = new_root;
          palmtree_->add_item<InnerNode, Node *>(new_root, palmtree_->min_key_, palmtree_->tree_root);
          for (auto itr = new_mod.node_items.begin(); itr != new_mod.node_items.end(); itr++) {
            itr->second->parent = new_root;
            palmtree_->add_item<InnerNode, Node *>(new_root, itr->first, itr->second);
          }
          palmtree_->tree_root = new_root;
          palmtree_->tree_depth_ += 1;
          for (auto &wthread : palmtree_->workers_) {
             wthread.node_mods_.push_back(NodeModsMapType());
          }
          palmtree_->layer_width_.emplace_back(new std::atomic<int>(1));
        }
        // Merge root if neccessary
        if (palmtree_->tree_depth_ >= 2 && palmtree_->tree_root->slot_used == 1) {
          DLOG(INFO) << "Decrease tree depth";
          // Decrease root height
          auto old_root = static_cast<InnerNode *>(palmtree_->tree_root);
          palmtree_->tree_root = old_root->values[0];
          delete old_root;
          palmtree_->tree_depth_ -= 1;
          for (auto &wthread : palmtree_->workers_) {
             wthread.node_mods_.pop_back();
          }
          delete palmtree_->layer_width_.back();
          palmtree_->layer_width_.pop_back();
        }
        DLOG(INFO) << "Insert orphaned";
        // Naively insert orphaned
        for (auto itr = new_mod.orphaned_kv.begin(); itr != new_mod.orphaned_kv.end(); itr++) {
          DLOG(INFO) << "Insert " << itr->first << " " << itr->second;
          auto leaf = palmtree_->search(itr->first);
          palmtree_->add_item<LeafNode, ValueType>(leaf, itr->first, itr->second);
        }
        palmtree_->ensure_min_key();
        DLOG(INFO) << "Root handled";
      } // End of handle_root()

      // Worker loop: process tasks
      void worker_loop() {
        while (!done_) {
          // Stage 0, collect work batch and partition
          DLOG_IF(INFO, worker_id_ == 0) << "#### STAGE 0: collect tasks";
          if (worker_id_ == 0) {
            collect_batch();
          }
          palmtree_->sync();
          DLOG_IF(INFO, worker_id_ == 0) << "#### STAGE 0 finished";
          // Stage 1, Search for leafs
          DLOG(INFO) << "Worker " << worker_id_ << " got " << current_tasks_.size() << " tasks";
          DLOG_IF(INFO, worker_id_ == 0) << "#### STAGE 1: search for leaves";
          for (auto op : current_tasks_) {
            op->target_node_ = palmtree_->search(op->key_);
          }
          palmtree_->sync();
          DLOG_IF(INFO, worker_id_ == 0) << "#### STAGE 1 finished";
          DLOG_IF(INFO, worker_id_ == 0) << "#### STAGE 2: Process leaves";
          // Stage 2, redistribute work, read the tree then modify, each thread
          // will handle the nodes it has searched for, except the nodes that
          // have been handled by workers whose worker_id is less than me.
          // Currently we use a unordered_map to record the ownership of tasks upon
          // certain nodes.
          std::unordered_map<Node *, std::vector<TreeOp *>> collected_tasks;
          redistribute_leaf_tasks(collected_tasks);
          resolve_hazards(collected_tasks);
          DLOG_IF(INFO, worker_id_ == 0) << "resolved hazards";
          // Modify nodes
          auto &upper_mods = node_mods_[1];
          auto &cur_mods = node_mods_[0];
          upper_mods.clear();
          for (auto itr = cur_mods.begin() ; itr != cur_mods.end(); itr++) {
            auto node = itr->first;
            auto &mods = itr->second;
            CHECK(node != nullptr) << "Modifying a null node";
            auto upper_mod = palmtree_->modify_node(node, mods);
            // FIXME: now we have orphaned_keys
            if (upper_mod.type_ == MOD_TYPE_NONE && upper_mod.orphaned_kv.empty()) {
              DLOG(INFO) << "No node modification happened, don't propagate upwards";
              continue;
            }
            DLOG(INFO) << "Add node modification " << upper_mod.type_ << " to upper layer " << 1;
            if (upper_mods.find(node->parent) == upper_mods.end()) {
              upper_mods.emplace(node->parent, std::vector<NodeMod>());
            }
            upper_mods[node->parent].push_back(upper_mod);
          }
          palmtree_->sync();
          DLOG_IF(INFO, worker_id_ == 0) << "#### STAGE 2 finished";
          DLOG_IF(INFO, worker_id_ == 0) << "#### STAGE 3: propagate tree modification";
          // Stage 3, propagate tree modifications back
          // Propagate modifications until root
          for (int layer = 1; layer <= palmtree_->tree_depth_-1; layer++) {
            DLOG_IF(INFO, worker_id_ == 0) << "Layer #" << layer << " begin";
            NodeModsMapType cur_mods;
            redistribute_inner_tasks(layer, cur_mods);
            auto &upper_mods = node_mods_[layer+1];
            upper_mods.clear();
            for (auto itr = cur_mods.begin(); itr != cur_mods.end(); itr++) {
              auto node = itr->first;
              auto &mods = itr->second;
              DLOG(INFO) << "Stage 3 modify " << node->id;
              auto mod_res = palmtree_->modify_node(node, mods);
              if (upper_mods.count(node->parent) == 0) {
                upper_mods.emplace(node->parent, std::vector<NodeMod>());
              }
              upper_mods[node->parent].push_back(mod_res);
            }
            palmtree_->sync();
            DLOG_IF(INFO, worker_id_ == 0) << "Layer #" << layer << " done";
          } // End propagate
          DLOG_IF(INFO, worker_id_ == 0) << "#### STAGE 3 finished";
          DLOG_IF(INFO, worker_id_ == 0) << "#### STAGE 4: Handle root";
          // Stage 4, modify the root, re-insert orphaned, mark work as done
          if (worker_id_ == 0) {
            // Mark tasks as done
            handle_root();
            for (auto &wthread : palmtree_->workers_) {
             for (auto op : wthread.current_tasks_) {
               op->done_ = true;
             }
             wthread.current_tasks_.clear();
            }
          }
          palmtree_->ensure_tree_structure(palmtree_->tree_root, 0);
          DLOG_IF(INFO, worker_id_ == 0) << "#### STAGE 4 finished";
        } // End worker loop
      }
    }; // End WorkerThread

    std::vector<WorkerThread> workers_;
    /**********************
     * PalmTree public    *
     * ********************/
  public:
    PalmTree(KeyType min_key): tree_depth_(1), min_key_(min_key), barrier_{NUM_WORKER}, task_queue_{10240} {
      init();
    }

    void init() {
      // Init the root node
      tree_root = new InnerNode(nullptr, 1);
      add_item<InnerNode, Node *>((InnerNode *)tree_root, min_key_, new LeafNode(tree_root, 0));
      // Init layer width
      layer_width_.push_back(new std::atomic<int>(1));
      layer_width_.push_back(new std::atomic<int>(1));
      // Init the worker thread
      for (int worker_id = 0; worker_id < NUM_WORKER; worker_id++) {
        workers_.emplace_back(worker_id, this);
      }

      for (auto &worker : workers_) {
         worker.start();
      }
    }

    // Recursively free the resources of one tree node
    void free_recursive(Node *node UNUSED) {
      if (node->type() == INNERNODE) {
        auto ptr = (InnerNode *)node;
        for(int i = 0; i < ptr->slot_used; i++) {
          free_recursive(ptr->values[i]);
        }
      }

      delete node;
    }

    ~PalmTree() {
      DLOG(INFO) << "Destroy palm tree";
      for (auto &worker : workers_) {
        worker.exit();
      }
      // Free atomic layer width
      while (!layer_width_.empty()) {
        delete layer_width_.back();
        layer_width_.pop_back();
      }

      free_recursive(tree_root);
    }

    /**
     * @brief Find the value for a key
     * @param key the key to be retrieved
     * @return nullptr if no such k,v pair
     */
    bool find(const KeyType &key UNUSED, ValueType &value) {
      TreeOp op(TREE_OP_FIND, key);
      task_queue_.push(&op);

      op.wait();
      if (op.boolean_result_)
        value = op.result_;
      return op.boolean_result_;
    }

    /**
     * @brief insert a k,v into the tree
     */
    void insert(const KeyType &key UNUSED, const ValueType &value UNUSED) {
      TreeOp op(TREE_OP_INSERT, key, value);
      task_queue_.push(&op);

      op.wait();
    }

    /**
     * @brief remove a k,v from the tree
     */
    void remove(const KeyType &key UNUSED) {
      TreeOp op(TREE_OP_REMOVE, key);
      task_queue_.push(&op);

      op.wait();
    }
  }; // End of PalmTree
  // Explicit template initialization
  template class PalmTree<int, int>;
} // End of namespace palmtree
<|MERGE_RESOLUTION|>--- conflicted
+++ resolved
@@ -68,21 +68,13 @@
 
 
       Node() = delete;
-<<<<<<< HEAD
-      Node(Node *p, int lvl): slot_used(0), level(lvl), parent(p), prev(nullptr), next(nullptr) {
+      Node(Node *p, int lvl): slot_used(0), level(lvl), parent(p) {
         id = NODE_NUM++;
       };
       virtual ~Node() {};
       virtual std::string to_string() = 0;
       virtual NodeType type() const = 0;
       virtual bool is_few() = 0;
-=======
-      Node(Node *p): slot_used(0), parent(p) { id = NODE_NUM++; };
-      virtual ~Node() {};
-      virtual std::string to_string() = 0;
-      virtual NodeType type() const = 0;
-
->>>>>>> 0123ecda
     };
 
     struct InnerNode : public Node {
@@ -100,21 +92,7 @@
 
       virtual std::string to_string() {
         std::string res;
-<<<<<<< HEAD
         res += "InnerNode[" + std::to_string(Node::id) + " @ " + std::to_string(Node::level) + "] ";
-        if (Node::prev != nullptr)
-          res += "left: " + std::to_string(Node::prev->id);
-        else
-          res += "left: null";
-        res += " ";
-        if (Node::next != nullptr)
-          res += "right: " + std::to_string(Node::next->id);
-        else
-          res += "right: null";
-        res += " ";
-=======
-        res += "InnerNode[" + std::to_string(Node::id) + "] ";
->>>>>>> 0123ecda
         // res += std::to_string(Node::slot_used);
         for (int i = 0 ; i < Node::slot_used ; i++) {
           res += " " + std::to_string(keys[i]) + ":" + std::to_string(values[i]->id);
@@ -528,12 +506,7 @@
       // fixme: never merge the first leafnode
       // because the min_key is in this node
       // we can't delete min_key
-<<<<<<< HEAD
       if (must_merge(node)) {
-=======
-      DLOG(INFO) << node->is_few();
-      if (node->is_few()) {
->>>>>>> 0123ecda
         DLOG(INFO) << "Merge leaf node " << node->id;
         collect_leaf(node, ret.orphaned_kv);
         ret.node_items.push_back(std::make_pair(node_key, node));
@@ -639,26 +612,13 @@
       }
 
       // merge
-<<<<<<< HEAD
       if (must_merge(node)) {
-=======
-      if (node->is_few()) {
->>>>>>> 0123ecda
         collect_leaf(node, ret.orphaned_kv);
         ret.node_items.push_back(std::make_pair(node_key, node));
         ret.type_ = MOD_TYPE_DEC;
 
-<<<<<<< HEAD
-        if (node->prev != nullptr) {
-          node->prev->next = node->next;
-        }
-        if (node->next != nullptr) {
-          node->next->prev = node->prev;
-        }
       } else {
          DLOG(INFO) << "Don't merge " << layer_width_[node->level]->load() << " " << node->is_few() << " " << node->slot_used;
-=======
->>>>>>> 0123ecda
       }
 
       return ret;
