--- conflicted
+++ resolved
@@ -595,7 +595,12 @@
       // add item to leaf node
       // just append it to the end of the slot
       if (node->type() == LEAFNODE) {
-        auto idx = node->slot_used++;
+        // auto idx = node->slot_used++;
+        auto idx = search_leaf(node->keys, node->slot_used, key);
+        if(idx != -1) {
+          return;
+        }
+        idx = node->slot_used++;
         node->keys[idx] = key;
         node->values[idx] = value;
         return;
@@ -858,7 +863,7 @@
                 buf.erase(kv);
                 // TODO: memleak
               }else{
-                cout << "del " << kv.first<<endl;
+                // cout << "del " << kv.first<<endl;
                 del_item<InnerNode>(node, kv.first);
 
               }
@@ -1100,12 +1105,7 @@
           // DLOG(INFO) << "Collected a batch of " << palmtree_->current_batch_->size();
         }
 
-<<<<<<< HEAD
         palmtree_->sync(worker_id_);
-=======
-        palmtree_->sync(worker_id_);    
->>>>>>> 900310e8
-
         if (palmtree_->current_batch_ == nullptr) {
           return;
         }
@@ -1397,16 +1397,6 @@
             op->target_node_ = palmtree_->search(op->key_);
 
             CHECK(op->target_node_ != nullptr) << "search returns nullptr";
-
-            if (leaf_ops_.find(op->target_node_) == leaf_ops_.end()) {
-              //leaf_ops_.insert(op->target_node_, std::vector<TreeOp *>());
-              //collected_tasks.insert(op->target_node_, std::vector<TreeOp *>());
-              leaf_ops_[op->target_node_];
-              collected_tasks[op->target_node_];
-            }
-
-            leaf_ops_[op->target_node_].push_back(op);
-            collected_tasks[op->target_node_].push_back(op);
           }
 #ifdef PROFILE
           STAT.add_stat(worker_id_, "stage1", CycleTimer::currentTicks() - s1_bt);
@@ -1499,16 +1489,16 @@
           }
 
           auto st2 = CycleTimer::currentTicks();
-          for (auto op : current_tasks_) {
-            // op->done_ = true;
-            if (op->op_type_ == TREE_OP_FIND) {
-              if(op->boolean_result_ == false || op->key_ != op->result_) {
-                cout << "find " << op->key_ << " fail" <<endl;
-                cout << "key " << op->key_ << " result " << op->result_ << endl;
-              }
-            }
-            // free(op);
-          }
+//          for (auto op : current_tasks_) {
+//            // op->done_ = true;
+//            if (op->op_type_ == TREE_OP_FIND) {
+//              if(op->boolean_result_ == false || op->key_ != op->result_) {
+//                cout << "find " << op->key_ << " fail" <<endl;
+//                cout << "key " << op->key_ << " result " << op->result_ << endl;
+//              }
+//            }
+//            // free(op);
+//          }
           STAT.add_stat(worker_id_, "deliver tasks", CycleTimer::currentTicks() - st2);
 
           auto st3 = CycleTimer::currentTicks();
@@ -1572,11 +1562,6 @@
       // Init stats
 
       STAT = Stats(NUM_WORKER);
-<<<<<<< HEAD
-
-=======
-      
->>>>>>> 900310e8
       STAT.init_metric("batch_sort");
       STAT.init_metric("stage0");
       STAT.init_metric("stage1");
