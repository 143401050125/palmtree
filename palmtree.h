#pragma once

#include <functional>
#include <vector>
#include <unordered_map>
#include <unordered_set>
#include <chrono>
#include <assert.h>
#include <thread>
#include <boost/lockfree/queue.hpp>
#include <boost/thread/barrier.hpp>
#include <boost/thread.hpp>
#include <iostream>
#include <memory>
#include <atomic>
#include <glog/logging.h>
#include "CycleTimer.h"
#include "barrier.h"

using std::cout;
using std::endl;

#define UNUSED __attribute__((unused))

namespace palmtree {
  static std::atomic<int> NODE_NUM(0);
  /**
   * Tree operation types
   */
  enum TreeOpType {
    TREE_OP_FIND = 0,
    TREE_OP_INSERT,
    TREE_OP_REMOVE
  };

  enum NodeType {
    INNERNODE = 0,
    LEAFNODE
  };


  template <typename KeyType,
           typename ValueType,
           typename PairType = std::pair<KeyType, ValueType>,
           typename KeyComparator = std::less<KeyType> >
  class PalmTree {
    // Max number of slots per inner node
    static const int INNER_MAX_SLOT = 256;
    // Max number of slots per leaf node
    static const int LEAF_MAX_SLOT = 1024;

    static const int MAX_SLOT = 32;
    // Threshold to control bsearch or linear search
    static const int BIN_SEARCH_THRESHOLD = 32;
    // Number of working threads
<<<<<<< HEAD
    static const int NUM_WORKER = 12;
    static const int BATCH_SIZE = 256 * NUM_WORKER;
=======
    static const int NUM_WORKER = 2;
    static const int BATCH_SIZE = 32 * NUM_WORKER;
>>>>>>> 886bb3dc

  private:
    /**
     * Tree node base class
     */
    struct InnerNode;
    struct Node {
      // Number of actually used slots
      int slot_used;
      int id;
      int level;
      KeyType lower_bound;
      Node *parent;


      Node() = delete;
      Node(Node *p, int lvl): slot_used(0), level(lvl), parent(p) {
        id = NODE_NUM++;
      };
      virtual ~Node() {};
      virtual std::string to_string() = 0;
      virtual NodeType type() const = 0;
      virtual bool is_few() = 0;
    };

    struct InnerNode : public Node {
      InnerNode() = delete;
      InnerNode(Node *parent, int level): Node(parent, level){};
      virtual ~InnerNode() {};
      // Keys for values
      KeyType keys[MAX_SLOT];
      // Pointers for child nodes
      Node *values[MAX_SLOT];

      virtual NodeType type() const {
        return INNERNODE;
      }

      virtual std::string to_string() {
        std::string res;
        res += "InnerNode[" + std::to_string(Node::id) + " @ " + std::to_string(Node::level) + "] ";
        // res += std::to_string(Node::slot_used);
        for (int i = 0 ; i < Node::slot_used ; i++) {
          res += " " + std::to_string(keys[i]) + ":" + std::to_string(values[i]->id);
        }
        return res;
      }

      inline bool is_full() const {
        return Node::slot_used == MAX_SLOT;
      }

      virtual inline bool is_few() {
        return Node::slot_used < MAX_SLOT/4 || Node::slot_used == 0;
      }

    };

    struct LeafNode : public Node {
      LeafNode() = delete;
      LeafNode(Node *parent, int level): Node(parent, level){};
      virtual ~LeafNode() {};

      // Keys and values for leaf node
      KeyType keys[MAX_SLOT];
      ValueType values[MAX_SLOT];
      //LeafNode *prev;
      //LeafNode *next;

      virtual NodeType type() const {
        return LEAFNODE;
      }

      virtual std::string to_string() {
        std::string res;
        res += "LeafNode[" + std::to_string(Node::id) + " @ " + std::to_string(Node::level) + "] ";

//        if (Node::prev != nullptr)
//          res += "left: " + std::to_string(Node::prev->id);
//        else
//          res += "left: null";
//        res += " ";
//        if (Node::next != nullptr)
//          res += "right: " + std::to_string(Node::next->id);
//        else
//          res += "right: null";
//        res += " ";

        // res += std::to_string(Node::slot_used);
        for (int i = 0 ; i < Node::slot_used ; i++) {
          res += " " + std::to_string(keys[i]) + ":" + std::to_string(values[i]);
        }
        return res;
      }

      inline bool is_full() const {
        return Node::slot_used == MAX_SLOT;
      }

      virtual inline bool is_few() {
        return Node::slot_used < MAX_SLOT/4 || Node::slot_used == 0;
      }
    };
    /**
     * Tree operation wrappers
     */
    struct TreeOp {
      // Op can either be none, add or delete
      TreeOp(TreeOpType op_type, const KeyType &key, const ValueType &value):
        op_type_(op_type), key_(key), value_(value), target_node_(nullptr),
        boolean_result_(false), done_(false) {};


      TreeOp(TreeOpType op_type, const KeyType &key):
        op_type_(op_type), key_(key), target_node_(nullptr),
        boolean_result_(false), done_(false) {};

      TreeOpType op_type_;
      KeyType key_;
      ValueType value_;

      LeafNode *target_node_;
      ValueType result_;
      bool boolean_result_;
      bool done_;

      // Wait until this operation is done
      // Now use busy waiting, should use something more smart. But be careful
      // that conditional variable could be very expensive
      inline void wait() {
        while (!done_) {
          boost::this_thread::sleep_for(boost::chrono::milliseconds(1));
        }
      }
    };

    enum ModType {
      MOD_TYPE_ADD,
      MOD_TYPE_DEC,
      MOD_TYPE_NONE
    };

    /**
     * Wrapper for node modification
     */
    struct NodeMod {
      NodeMod(ModType type): type_(type) {}
      NodeMod(const TreeOp &op) {
        CHECK(op.op_type_ != TREE_OP_FIND) << "NodeMod can't convert from a find operation" << endl;
        if (op.op_type_ == TREE_OP_REMOVE) {
          this->type_ = MOD_TYPE_DEC;
          this->value_items.emplace_back(std::make_pair(op.key_, ValueType()));
        } else {
          this->type_ = MOD_TYPE_ADD;
          this->value_items.emplace_back(std::make_pair(op.key_, op.value_));
        }
      }
      ModType type_;
      // For leaf modification
      std::vector<std::pair<KeyType, ValueType>> value_items;
      // For inner node modification
      std::vector<std::pair<KeyType, Node *>> node_items;
      // For removed keys
      std::vector<std::pair<KeyType, ValueType>> orphaned_kv;
    };

  /********************
   * PalmTree private
   * ******************/
  private:
    // Root of the palm tree
    Node *tree_root;
    // Height of the tree
    int tree_depth_;
    // Number of nodes on each layer
    std::vector<std::atomic<int> *> layer_width_;
    // Is the tree being destroyed or not
    bool destroyed_;
    // Minimal key
    KeyType min_key_;
    // Key comparator
    KeyComparator kcmp;

    // Return true if k1 < k2
    inline bool key_less(const KeyType &k1, const KeyType &k2) {
      return kcmp(k1, k2);
    }
    // Return true if k1 == k2
    inline bool key_eq(const KeyType &k1, const KeyType &k2) {
      return !kcmp(k1, k2) && !kcmp(k2, k1);
    }


    // Return the index of the largest slot whose key <= @target
    // assume there is no duplicated element
    int search_helper(const KeyType *input, int size, const KeyType &target) {
      int res = -1;
      // loop all element
      for (int i = 0; i < size; i++) {
        if(key_less(target, input[i])){
          // target < input
          // ignore
          continue;

        }
        if (res == -1 || key_less(input[res], input[i])) {
          res = i;
        }
      }

      return res;
    }

    // liner search in leaf
    // assume there is no duplicated element
    int search_leaf(const KeyType *input, int size, const KeyType &target) {
      int res = -1;
      // loop all element
      for (int i = 0; i < size; i++) {
        if(key_eq(target, input[i])){
          // target < input
          // ignore
          return i;
        }
      }
      return res;
    }


    // Return the index of the largest slot whose key <= @target
    // assume there is no duplicated element
    int search_inner(const KeyType *input, int size, const KeyType &target) {
      int low = 0, high = size - 1;
      while (low != high) {
        int mid = (low + high) / 2 + 1;
        if (key_less(target, input[mid])) {
          // target < input[mid]
          high = mid - 1;
        }
        else {
          // target >= input[mid];
          low = mid;
        }
      }
      if (low == size) {
        return -1;
      }
      return low;
    }

    /**
     * @brief Return the leaf node that contains the @key
     */
    LeafNode *search(const KeyType &key UNUSED) {

      auto ptr = (InnerNode *)tree_root;
      for (;;) {
        CHECK(ptr->slot_used > 0) << "Search empty inner node";
        auto idx = this->search_inner(ptr->keys, ptr->slot_used, key);
        CHECK(idx != -1) << "search innerNode fail" << endl;
        CHECK(key_less(ptr->keys[idx], key) || key_eq(ptr->keys[idx], key));
        if(idx + 1 < ptr->slot_used) {
          CHECK(key_less(key, ptr->keys[idx + 1]));
        }
        Node *child = ptr->values[idx];
        if (child->type() == LEAFNODE) {
          return (LeafNode *)child;
        } else {
          ptr = (InnerNode *)child;
        }
      }
      // we shouldn't reach here
      assert(0);
    }

    /**
     * @brief big_split will split the kv pair vector into multiple tree nodes
     *  that is within the threshold. The actual type of value is templated as V.
     *  The splited nodes should be stored in Node, respect to appropriate
     *  node types
     */
    template<typename NodeType, typename V>
    void big_split(std::vector<std::pair<KeyType, V>> &input, NodeType *node, std::vector<std::pair<KeyType, Node *>> &new_nodes) {
      std::sort(input.begin(), input.end(), [this](const std::pair<KeyType, V> &p1, const std::pair<KeyType, V> &p2) {
        return key_less(p1.first, p2.first);
      });

      int half_size = (int) input.size() / 2 + 1;
      auto itr = input.begin();

      // save first half items (small part) in old node
      node->slot_used = 0;
      for (int i = 0; i < half_size; i++) {
        // add_item<NodeType, V>(node, itr->first, itr->second);
        node->keys[i] = itr->first;
        node->values[i] = itr->second;
        node->slot_used++;
        itr++;
      }

      // Add a new node
      NodeType* new_node = new NodeType(node->parent, node->Node::level);
      layer_width_[node->Node::level]->fetch_add(1);

      // save the second-half in new node
      auto new_key = (*itr).first;
      int i = 0;
      while(itr != input.end()){
        // add_item<NodeType, V>(new_node, itr->first, itr->second);
        new_node->keys[i] = itr->first;
        new_node->values[i] = itr->second;
        new_node->slot_used++;
        itr++;
        i++;
      }
      new_nodes.push_back(std::make_pair(new_key, new_node));
    }

    // Warning: if this function return true, the width of the layer will be
    // decreased by 1, so the caller must actually merge the node
    bool must_merge(Node *node) {
      if (!node->is_few())
        return false;

      int old_width = layer_width_[node->level]->fetch_add(-1);
      if (old_width == 1) {
        // Can't merge
        layer_width_[node->level]->fetch_add(1);
        return false;
      }

      return true;
    }

    template <typename NodeType, typename V>
    void add_item(NodeType *node, const KeyType &key, V value) {
      // add item to leaf node
      // just append it to the end of the slot
      if (node->type() == LEAFNODE) {
        auto idx = node->slot_used++;
        node->keys[idx] = key;
        node->values[idx] = value;
        return;
      }

      if(node->slot_used == 0) {
        node->keys[0] = key;
        node->values[0] = value;
        node->slot_used++;
        return;
      }

      // add item to inner node
      // ensure it's order
      DLOG(INFO) << "search inner begin";
      auto idx = search_inner(node->keys, node->slot_used, key);

      CHECK(idx != -1) << "search innerNode fail" << key <<" " <<node->keys[0];
      CHECK(key_less(node->keys[idx], key) || key_eq(node->keys[idx], key));
      if(idx + 1 < node->slot_used) {
        CHECK(key_less(key, node->keys[idx + 1])) << "search inner fail";
      }

      DLOG(INFO) << "search inner end";
      auto k = key;
      auto v = value;
      for(int i = idx + 1; i < node->slot_used; i++) {
        std::swap(node->keys[i], k);
        std::swap(node->values[i], v);
      }

      node->keys[node->slot_used] = k;
      node->values[node->slot_used] = v;
      node->slot_used++;

      for(int i = 1; i < node->slot_used; i++) {
        CHECK(key_less(node->keys[i - 1], node->keys[i])) << "prev " << node->keys[i - 1] << " next " << node->keys[i];
      }
    }


    template <typename NodeType>
    void del_item(NodeType *node, const KeyType &key) {
      auto lastIdx = node->slot_used - 1;
      auto idx = search_helper(node->keys, node->slot_used, key);
      DLOG(INFO) << "search in del, idx: " << idx;
      if (idx == -1) {
        DLOG(WARNING) << "del fail, can't find key in node";
        return;
      }

      if (!key_eq(key, node->keys[idx])) {
        DLOG(WARNING) << "del in inner, del idx: " << idx << " key != del_key" << endl;
        if (node->type() == LEAFNODE)
          return;
      }

      if (node->type() == INNERNODE) {
        Node *child_node = reinterpret_cast<Node *>(&node->values[idx]);
        DLOG(INFO) << "Delete node " << child_node->id;
        free_recursive(child_node);

        KeyType del_key = node->keys[idx];

        // auto k = node->keys[idx];
        // auto v = node->value[idx];
        for(int i = idx; i < node->slot_used - 1; i++) {
          std::swap(node->keys[i], node->keys[i + 1]);
          std::swap(node->values[i], node->values[i + 1]);
        }

        if(idx == 0) {
          node->keys[0] = del_key;
        }

        node->slot_used--;


      }else {
        // del in leaf
        if (idx == lastIdx) {
          // if it's the last element, just pop it
          node->slot_used--;
        } else {
          // otherwise, swap
          node->keys[idx] = node->keys[lastIdx];
          node->values[idx] = node->values[lastIdx];
          node->slot_used--;
        }
      }

      return;
    }

    // collect kv pairs in (or under) this node
    // used for merge
    void collect_leaf(Node *node, std::vector<std::pair<KeyType, ValueType>> &container) {
      if (node->type() == LEAFNODE) {
        auto ptr = (LeafNode *)node;
        for(int i = 0; i < node->slot_used; i++) {
          container.push_back(std::make_pair(ptr->keys[i], ptr->values[i]));
        }
      } else if (node->type() == INNERNODE) {
        auto ptr = (InnerNode *)node;
        for(int i = 0; i < node->slot_used; i++) {
          collect_leaf(ptr->values[i], container);
        }
        layer_width_[node->level-1]->fetch_add(-node->slot_used);
      } else {
        assert(0);
      }

      return;
    }

    /**
     * @brief Modify @node by applying node modifications in @modes. If @node
     * is a leaf node, @mods will be a list of add kv and del kv. If @node is
     * a inner node, @mods will be a list of add range and del range. If new
     * node modifications are triggered, record them in @new_mods.
     */
    NodeMod modify_node(Node *node, const std::vector<NodeMod> &mods) {
      DLOG(INFO) << "Modifying node " << node->id << " with " << mods.size() << " operations";
      if(node->type() == LEAFNODE) {
        return modify_node_leaf((LeafNode *)node, mods);
      }else{
        CHECK(node->type() == INNERNODE) << "unKnown node" << endl;
        return modify_node_inner((InnerNode *)node, mods);
      }
    }

    NodeMod modify_node_leaf(LeafNode *node, const std::vector<NodeMod> &mods) {
      NodeMod ret(MOD_TYPE_NONE);
      auto& kv = ret.orphaned_kv;

      // randomly pick up a key, used for merge
      auto node_key = node->keys[0];

      // firstly, we loop all items to save orphaned and count nodes
      int num = node->slot_used;
      for (auto& item : mods) {
        // save all orphaned_*
        kv.insert(kv.end(), item.orphaned_kv.begin(), item.orphaned_kv.end());

        auto item_size = (int)item.value_items.size();
        if (item.type_ == MOD_TYPE_ADD) {
          num += item_size;
        } else if (item.type_ == MOD_TYPE_DEC) {
          num -= item_size;
        } else {
          assert(item_size == 0);
        }
      }

      DLOG(INFO) << "Result node size " << num;
      if (num >= MAX_SLOT) {
        DLOG(INFO) << "Going to split";
        auto comp = [this](const std::pair<KeyType, ValueType> &p1, const std::pair<KeyType, ValueType> &p2) {
          return key_less(p1.first, p2.first);
        };

        std::set<std::pair<KeyType, ValueType>, decltype(comp)> buf(comp);

        // execute add/del
        for (auto& item : mods) {
          if (item.type_ == MOD_TYPE_ADD) {
            for (auto& kv : item.value_items) {
              buf.insert(kv);
            }
          } else if(item.type_ == MOD_TYPE_DEC) {
            for (auto& kv : item.value_items) {
              if(buf.count(kv)) {
                buf.erase(kv);
              }else{
                del_item<LeafNode>(node, kv.first);
              }
            }
          }
        }

        // construct input for split
        std::vector<std::pair<KeyType, ValueType>> split_input;
        for(auto itr = buf.begin(); itr != buf.end(); itr++) {
          split_input.push_back(*itr);
        }

        for(auto i = 0; i < node->slot_used; i++) {
          split_input.push_back(std::make_pair(node->keys[i], node->values[i]));
        }
        // do split based on this buf
        big_split<LeafNode, ValueType>(split_input, node, ret.node_items);
        ret.type_ = MOD_TYPE_ADD;
        return ret;
      } else {
        DLOG(INFO) << "don't split";
        for (auto& item : mods) {
          if (item.type_ == MOD_TYPE_ADD) {
            for (auto& kv : item.value_items) {
              add_item<LeafNode, ValueType>(node, kv.first, kv.second);
            }
          } else if(item.type_ == MOD_TYPE_DEC) {
            for (auto& kv : item.value_items) {
              del_item<LeafNode>(node, kv.first);
            }
          }
        }
      }

      // merge
      // fixme: never merge the first leafnode
      // because the min_key is in this node
      // we can't delete min_key
      if (must_merge(node)) {
        DLOG(INFO) << "Merge leaf node " << node->id;
        collect_leaf(node, ret.orphaned_kv);
        ret.node_items.push_back(std::make_pair(node_key, node));
        ret.type_ = MOD_TYPE_DEC;

//        if (node->prev != nullptr) {
//          node->prev->next = node->next;
//        }
//        if (node->next != nullptr) {
//          node->next->prev = node->prev;
//        }
      }

      return ret;
    }

    NodeMod modify_node_inner(InnerNode *node UNUSED, const std::vector<NodeMod> &mods UNUSED) {
      NodeMod ret(MOD_TYPE_NONE);
      auto& kv = ret.orphaned_kv;

      // randomly pick up a key, used for merge
      auto node_key = node->keys[0];

      // firstly, we loop all items to save orphaned and count nodes
      int num = node->slot_used;
      for (auto& item : mods) {
        // save all orphaned_*
        kv.insert(kv.end(), item.orphaned_kv.begin(), item.orphaned_kv.end());

        auto item_size = (int)item.node_items.size();
        if (item.type_ == MOD_TYPE_ADD) {
          num += item_size;
        } else if (item.type_ == MOD_TYPE_DEC) {
          num -= item_size;
        } else {
          assert(item_size == 0);
        }
      }

      if (num >= MAX_SLOT) {
        DLOG(INFO) << "inner will split";
        auto comp = [this](const std::pair<KeyType, Node *> &p1, const std::pair<KeyType, Node *> &p2) {
          return key_less(p1.first, p2.first);
        };

        std::set<std::pair<KeyType, Node *>, decltype(comp)> buf(comp);

        // execute add/del
        for (auto& item : mods) {
          if (item.type_ == MOD_TYPE_ADD) {
            for (auto& kv : item.node_items) {
              buf.insert(kv);
            }
          } else if(item.type_ == MOD_TYPE_DEC) {
            for (auto& kv : item.node_items) {
              if(buf.count(kv)) {
                buf.erase(kv);
                // TODO: memleak
              }else{
                del_item<InnerNode>(node, kv.first);
              }
            }
          }
        }

        // construct input for split
        std::vector<std::pair<KeyType, Node *>> split_input;
        for(auto itr = buf.begin(); itr != buf.end(); itr++) {
          split_input.push_back(*itr);
        }

        for(auto i = 0; i < node->slot_used; i++) {
          split_input.push_back(std::make_pair(node->keys[i], node->values[i]));
        }
        // do split based on this buf
        big_split<InnerNode, Node *>(split_input, node, ret.node_items);
        for (auto itr = ret.node_items.begin(); itr != ret.node_items.end(); itr++) {
          // Reset parent, the children of the newly splited node should point
          // to the new parent
          auto new_node = itr->second;
          for (int i = 0; i < new_node->slot_used; i++) {
            CHECK(new_node->type() == INNERNODE) << " split leaf node in modify_node_inner";
            ((InnerNode *)new_node)->values[i]->parent = new_node;
          }
        }
        ret.type_ = MOD_TYPE_ADD;
        return ret;
      } else {
        DLOG(INFO) << "inner not split";
        for (auto& item : mods) {
          if (item.type_ == MOD_TYPE_ADD) {
            for (auto& kv : item.node_items) {
              DLOG(INFO) << "Add item " << kv.first;
              add_item<InnerNode, Node *>(node, kv.first, kv.second);
            }
          } else if(item.type_ == MOD_TYPE_DEC) {
            for (auto& kv : item.node_items) {
              DLOG(INFO) << "Del item " << kv.first;
              del_item<InnerNode>(node, kv.first);
            }
          } else {
             DLOG(INFO) << "A NOOP has propagated";
          }
        }
      }

      // merge
      if (must_merge(node)) {
        collect_leaf(node, ret.orphaned_kv);
        ret.node_items.push_back(std::make_pair(node_key, node));
        ret.type_ = MOD_TYPE_DEC;

      } else {
         DLOG(INFO) << "Don't merge " << layer_width_[node->level]->load() << " " << node->is_few() << " " << node->slot_used;
      }

      return ret;
    }

    // set the smallest key in node to min_key
    void ensure_min_range(InnerNode *node UNUSED, const KeyType &min) {
      if (node->slot_used <= 1) {
        return;
      }
      // find the second smallest
      int idx = 0;
      for(int i = 1; i < node->slot_used; i++) {
        if(key_less(node->keys[i], node->keys[idx])) {
          idx = i;
        }
      }

      CHECK(key_less(min, node->keys[idx]));

      if(idx == 0) {
        return;
      }

      // swap idx with slot 0

      /*
      auto tmp_key = node->keys[0];
      auto tmp_val = node->values[0];
      node->keys[0] = node->keys[idx];
      node->values[0] = node->values[idx];
      node->keys[idx] = tmp_key;
      node->values[idx] = tmp_val;
       */
      std::swap(node->keys[0], node->keys[idx]);
      std::swap(node->values[0], node->values[idx]);

    }

    void ensure_min_key() {
      auto ptr = (Node *)tree_root;
      while(ptr->type() == INNERNODE) {
        auto inner = (InnerNode *)ptr;
        inner->keys[0] = min_key_;
        ptr = inner->values[0];
      }
    }

    void ensure_tree_structure(Node *node, int indent) {
      std::map<int, int> recorder;
      ensure_tree_structure_helper(node, indent, recorder);

      CHECK(layer_width_.size() == recorder.size()) << "mismatch layer";
      for(auto itr = recorder.begin(); itr != recorder.end(); itr++) {
        CHECK(layer_width_[itr->first]->load() == itr->second) << "mismatch layer size in "<< itr->first <<" , expect: " << layer_width_[itr->first]->load()<< " actual "<<itr->second;
      }

    }
    void ensure_tree_structure_helper(Node *node, int indent, std::map<int, int>& layer_size_recorder) {
      if(layer_size_recorder.count(node->level)) {
        layer_size_recorder[node->level]++;
      } else {
        layer_size_recorder[node->level] = 1;
      }
      std::string space;
      for (int i = 0; i < indent; i++)
        space += " ";
      DLOG(INFO) << space << node->to_string() << " | Layer size " << layer_width_[node->level]->load();;

//      if(node->type() == LEAFNODE) {
//        auto leaf_node = (LeafNode *)node;
//        if (leaf_node->prev != nullptr)
//          CHECK(leaf_node->prev->next == leaf_node) << "Left brother dosen't point to me";
//        if (leaf_node->next != nullptr)
//          CHECK(leaf_node->next->prev == node) << "Right brother dosen't point to me";
//      }
      if (node->type() == INNERNODE) {
        InnerNode *inode = (InnerNode *)node;
        for (int i = 0; i < inode->slot_used; i++) {
          auto child = inode->values[i];
          CHECK(child->parent == node) << "My child " << i << " does not point to me";
        }
      }
      if (node->type() == INNERNODE) {
        InnerNode *inode = (InnerNode *)node;
        for (int i = 0; i < inode->slot_used; i++) {
          auto child = inode->values[i];
          KeyType *key_set;
          if (child->type() == LEAFNODE)
            key_set = ((LeafNode *)child)->keys;
          else
            key_set = ((InnerNode *)child)->keys;
          if (child->slot_used == 0) {
            CHECK(node == tree_root) << "Non root node has empty child " << i;
          } else {
            int idx = 0;
            for (int j = 1; j < child->slot_used; j++) {
              if (key_less(key_set[j], key_set[idx])) {
                idx = j;
              }
            }

            auto child_min_key = key_set[idx];
            if(child->type() == INNERNODE) {
              CHECK(idx == 0) << "InnerNode " << i << "'s first key isn't the smallest";
            }
            CHECK(!key_less(child_min_key, inode->keys[i])) << "My child " << i << " is beyond the key range";
          }
        }

        for (int i = 0; i < inode->slot_used; i++) {
          ensure_tree_structure_helper(inode->values[i], indent + 4, layer_size_recorder);
        }
      }
    }

    /**************************
     * Concurrent executions **
     *
     * Design: we have a potential infinite long task queue, where clients add
     * requests by calling find, insert or remove. We also have a fixed length
     * pool of worker threads. One of the thread (thread 0) will collect task from the
     * work queue, if it has collected enough task for a batch, or has timed out
     * before collecting enough tasks, it will partition the work and start the
     * Palm algorithm among the threads.
     * ************************/
    // boost::barrier barrier_;
    Barrier barrier_;
    boost::lockfree::queue<TreeOp *> task_queue_;

    // The current batch that is being processed
    std::vector<TreeOp *> current_batch_;

    void sync() {
      barrier_.wait();
    }

    struct WorkerThread {
      WorkerThread(int worker_id, PalmTree *palmtree):
        worker_id_(worker_id),
        palmtree_(palmtree),
        done_(false) {
          // Initialize 2 layers of modifications
          node_mods_.push_back(NodeModsMapType());
          node_mods_.push_back(NodeModsMapType());
        }
      // Worker id, the thread with worker id 0 will need to be the coordinator
      int worker_id_;
      // The work for the worker at each stage
      std::vector<TreeOp *> current_tasks_;
      // Node modifications on each layer, the size of the vector will be the
      // same as the tree height
      typedef std::unordered_map<Node *, std::vector<NodeMod>> NodeModsMapType;
      std::vector<NodeModsMapType> node_mods_;
      // Spawn a thread and run the worker loop
      boost::thread wthread_;
      // The palm tree the worker belong to
      PalmTree *palmtree_;
      bool done_;
      void start() {
        wthread_ = boost::thread(&WorkerThread::worker_loop, this);
      }
      // The #0 thread is responsible to collect tasks to a batch
      void collect_batch() {
        DLOG(INFO) << "Thread " << worker_id_ << " collect tasks " << BATCH_SIZE;
        palmtree_->current_batch_.clear();

        int sleep_time = 0;
        while (palmtree_->current_batch_.size() != BATCH_SIZE) {
          TreeOp *op = nullptr;
          bool res = palmtree_->task_queue_.pop(op);
          if (res) {
            palmtree_->current_batch_.push_back(op);
          } else
            boost::this_thread::sleep_for(boost::chrono::milliseconds(10));
          sleep_time += 1;
          if (sleep_time > 128)
            break;
        }

        DLOG(INFO) << "Collected a batch of " << palmtree_->current_batch_.size();
        if (palmtree_->current_batch_.size() == 0)
          return;

        // firstly sort the batch
        /*
        std::sort(palmtree_->current_batch_.begin(), palmtree_->current_batch_.end(), [this](const TreeOp *op1, const TreeOp *op2) {
            return palmtree_->key_less(op1->key_, op2->key_);
        });
         */
        // Partition the task among threads
        int batch_size = palmtree_->current_batch_.size();
        int task_per_thread = batch_size / NUM_WORKER;
        int task_residue = batch_size - task_per_thread * NUM_WORKER;
        int worker_id = 0;

        for(int i = 0; i < NUM_WORKER; i++){
          // Clear old tasks
          palmtree_->workers_[worker_id].current_tasks_.clear();
        }

        int i;
        for (i = 0; i < batch_size; worker_id++) {
          int ntask = task_per_thread + (task_residue > 0 ? 1 : 0);

          for (int j = i; j < i+ntask; j++)
            palmtree_->workers_[worker_id].current_tasks_
              .push_back(palmtree_->current_batch_[j]);
          i += ntask;
          task_residue--;
        }
        CHECK(i == batch_size) << "Not all work distributed";
        // According to the paper, a pre-sort of the batch of tasks might
        // be beneficial
      }

      // Redistribute the tasks on leaf node, filter any read only task
      void redistribute_leaf_tasks(std::unordered_map<Node *, std::vector<TreeOp *>> &result) {
        // First add current tasks
        for (auto op : current_tasks_) {
          if (result.find(op->target_node_) == result.end()) {
            result.emplace(op->target_node_, std::vector<TreeOp *>());
          }

          result[op->target_node_].push_back(op);
        }

        // Then remove nodes that don't belong to the current worker
        for (int i = 0; i < worker_id_; i++) {
          WorkerThread &wthread = palmtree_->workers_[i];
          for (auto op : wthread.current_tasks_) {
            result.erase(op->target_node_);
          }
        }

        // Then add the operations that belongs to a node of mine
        for (int i = worker_id_+1; i < NUM_WORKER; i++) {
          WorkerThread &wthread = palmtree_->workers_[i];
          for (auto op : wthread.current_tasks_) {
            CHECK(op->target_node_ != nullptr) << "worker " << i <<" hasn't finished search";
            if (result.find(op->target_node_) != result.end()) {
              result[op->target_node_].push_back(op);
            }
          }
        }

        DLOG(INFO) << "Worker " << worker_id_ << " has " << result.size() << " nodes of tasks after task redistribution";
      }

      /**
       * @brief redistribute inner node tasks for the current thread. It will
       * read @depth layer's information about node modifications and determine
       * tasks that belongs to the current thread.
       *
       * @param layer which layer's modifications are we trying to colelct
       * @param cur_mods the collected tasks will be stored in @cur_mods
       */
      void redistribute_inner_tasks(int layer, NodeModsMapType &cur_mods) {
        cur_mods = node_mods_[layer];

        // discard
        for (int i = 0; i < worker_id_; i++) {
          auto &wthread = palmtree_->workers_[i];
          for (auto other_itr = wthread.node_mods_[layer].begin(); other_itr != wthread.node_mods_[layer].end(); other_itr++) {
            cur_mods.erase(other_itr->first);
          }
        }

        // Steal work from other threads
        for (int i = worker_id_+1; i < NUM_WORKER; i++) {
          auto &wthread = palmtree_->workers_[i];
          for (auto other_itr = wthread.node_mods_[layer].begin(); other_itr != wthread.node_mods_[layer].end(); other_itr++) {
            auto itr = cur_mods.find(other_itr->first);
            if (itr != cur_mods.end()) {
              auto &my_mods = itr->second;
              auto &other_mods = other_itr->second;
              my_mods.insert(my_mods.end(), other_mods.begin(), other_mods.end());
            }
          }
        }
      }

      /**
       * @brief carry out all operations on the tree in a serializable order,
       *  reduce operations on the same key. The result of this function is to
       *  provide proper return result for all the operations, as well as filter
       *  out the todo node modifications on the #0 layer
       *  */
      void resolve_hazards(const std::unordered_map<Node *, std::vector<TreeOp *>> &tree_ops UNUSED) {
        node_mods_[0].clear();
        auto &leaf_mods = node_mods_[0];
        std::unordered_map<KeyType, ValueType> changed_values;
        std::unordered_set<KeyType> deleted;
        for (auto itr = tree_ops.begin(); itr != tree_ops.end(); itr++) {
          LeafNode *leaf = static_cast<LeafNode *>(itr->first);
          auto &ops = itr->second;
          for (auto op : ops) {
            if (op->op_type_ == TREE_OP_FIND) {
              if (deleted.find(op->key_) != deleted.end()) {
                op->boolean_result_ = false;
              } else {
                if (changed_values.count(op->key_) != 0) {
                  op->result_ = changed_values[op->key_];
                  op->boolean_result_ = true;
                } else {
                  int idx = palmtree_->search_leaf(leaf->keys, leaf->slot_used, op->key_);
                  if (idx == -1 || !palmtree_->key_eq(leaf->keys[idx], op->key_)) {
                    // Not find
                    op->boolean_result_ = false;
                  } else {
                    op->result_ = leaf->values[idx];
                    op->boolean_result_ = true;
                  }
                }
              }
            } else if (op->op_type_ == TREE_OP_INSERT) {
              DLOG(INFO) << "Try to insert " << op->key_ << ": " << op->value_;
              deleted.erase(op->key_);
              changed_values[op->key_] = op->value_;
              if (leaf_mods.count(leaf) == 0)
                leaf_mods.emplace(leaf, std::vector<NodeMod>());
              leaf_mods[leaf].push_back(NodeMod(*op));
            } else {
              CHECK(op->op_type_ == TREE_OP_REMOVE) << "Invalid tree operation";
              changed_values.erase(op->key_);
              if (leaf_mods.count(leaf) == 0)
                leaf_mods.emplace(leaf, std::vector<NodeMod>());
              leaf_mods[leaf].push_back(NodeMod(*op));
            }


          }
        }
      }

      /**
       * @brief Handle root split and re-insert orphaned keys. It may need to grow the tree height
       */
      void handle_root() {

        int root_depth = palmtree_->tree_depth_;
        std::vector<NodeMod> root_mods;
        // Collect root modifications from all threads
        for (auto &wthread : palmtree_->workers_) {
          auto itr = wthread.node_mods_[root_depth].begin();
          if (itr != wthread.node_mods_[root_depth].end()) {
            root_mods.insert(root_mods.end(), itr->second.begin(), itr->second.end());
          }
        }
        // Handle over to modify_node
        auto new_mod = palmtree_->modify_node(palmtree_->tree_root, root_mods);
        if (new_mod.type_ == MOD_TYPE_NONE) {
          DLOG(INFO) << "Root won't split";
        } else if (new_mod.type_ == MOD_TYPE_ADD) {
          DLOG(INFO) << "Split root";
          InnerNode *new_root = new InnerNode(nullptr, palmtree_->tree_root->level+1);
          palmtree_->tree_root->parent = new_root;
          palmtree_->add_item<InnerNode, Node *>(new_root, palmtree_->min_key_, palmtree_->tree_root);
          for (auto itr = new_mod.node_items.begin(); itr != new_mod.node_items.end(); itr++) {
            itr->second->parent = new_root;
            palmtree_->add_item<InnerNode, Node *>(new_root, itr->first, itr->second);
          }
          palmtree_->tree_root = new_root;
          palmtree_->tree_depth_ += 1;
          for (auto &wthread : palmtree_->workers_) {
             wthread.node_mods_.push_back(NodeModsMapType());
          }
          palmtree_->layer_width_.emplace_back(new std::atomic<int>(1));
        }
        // Merge root if neccessary
        while (palmtree_->tree_depth_ >= 2 && palmtree_->tree_root->slot_used == 1) {
          DLOG(INFO) << "Decrease tree depth";
          // Decrease root height
          auto old_root = static_cast<InnerNode *>(palmtree_->tree_root);
          palmtree_->tree_root = old_root->values[0];
          delete old_root;
          palmtree_->tree_depth_ -= 1;
          for (auto &wthread : palmtree_->workers_) {
             wthread.node_mods_.pop_back();
          }
          delete palmtree_->layer_width_.back();
          palmtree_->layer_width_.pop_back();
        }
        DLOG(INFO) << "Insert orphaned";
        // Naively insert orphaned
        for (auto itr = new_mod.orphaned_kv.begin(); itr != new_mod.orphaned_kv.end(); itr++) {
          DLOG(INFO) << "Insert " << itr->first << " " << itr->second;
          auto leaf = palmtree_->search(itr->first);
          palmtree_->add_item<LeafNode, ValueType>(leaf, itr->first, itr->second);
        }
        palmtree_->ensure_min_key();
        DLOG(INFO) << "Root handled";
      } // End of handle_root()

      // Worker loop: process tasks
      void worker_loop() {
        while (!done_) {
          // Stage 0, collect work batch and partition
          DLOG_IF(INFO, worker_id_ == 0) << "#### STAGE 0: collect tasks";
          if (worker_id_ == 0) {
            collect_batch();
            // Check if the tree is destroyed, we must do it before the sync point
            if (palmtree_->destroyed_) {
              for (int i = 0; i < NUM_WORKER; i++)
                palmtree_->workers_[i].done_ = true;
            };
          }
          palmtree_->sync();
          if (done_)
            DLOG(INFO) << "Worker " << worker_id_ << " exit";

          DLOG_IF(INFO, worker_id_ == 0) << "#### STAGE 0 finished";
          // Stage 1, Search for leafs
          DLOG(INFO) << "Worker " << worker_id_ << " got " << current_tasks_.size() << " tasks";
          DLOG_IF(INFO, worker_id_ == 0) << "#### STAGE 1: search for leaves";
          for (auto op : current_tasks_) {
            op->target_node_ = palmtree_->search(op->key_);
            CHECK(op->target_node_ != nullptr) << "search returns nullptr";
          }
          asm volatile("": : :"memory");
          palmtree_->sync();
          DLOG_IF(INFO, worker_id_ == 0) << "#### STAGE 1 finished";
          DLOG_IF(INFO, worker_id_ == 0) << "#### STAGE 2: Process leaves";
          // Stage 2, redistribute work, read the tree then modify, each thread
          // will handle the nodes it has searched for, except the nodes that
          // have been handled by workers whose worker_id is less than me.
          // Currently we use a unordered_map to record the ownership of tasks upon
          // certain nodes.
          std::unordered_map<Node *, std::vector<TreeOp *>> collected_tasks;
          redistribute_leaf_tasks(collected_tasks);
          resolve_hazards(collected_tasks);
          DLOG_IF(INFO, worker_id_ == 0) << "resolved hazards";
          // Modify nodes
          auto &upper_mods = node_mods_[1];
          auto &cur_mods = node_mods_[0];
          upper_mods.clear();
          for (auto itr = cur_mods.begin() ; itr != cur_mods.end(); itr++) {
            auto node = itr->first;
            auto &mods = itr->second;
            CHECK(node != nullptr) << "Modifying a null node";
            auto upper_mod = palmtree_->modify_node(node, mods);
            // FIXME: now we have orphaned_keys
            if (upper_mod.type_ == MOD_TYPE_NONE && upper_mod.orphaned_kv.empty()) {
              DLOG(INFO) << "No node modification happened, don't propagate upwards";
              continue;
            }
            DLOG(INFO) << "Add node modification " << upper_mod.type_ << " to upper layer " << 1;
            if (upper_mods.find(node->parent) == upper_mods.end()) {
              upper_mods.emplace(node->parent, std::vector<NodeMod>());
            }
            upper_mods[node->parent].push_back(upper_mod);
          }
          palmtree_->sync();
          DLOG_IF(INFO, worker_id_ == 0) << "#### STAGE 2 finished";
          DLOG_IF(INFO, worker_id_ == 0) << "#### STAGE 3: propagate tree modification";
          // Stage 3, propagate tree modifications back
          // Propagate modifications until root
          for (int layer = 1; layer <= palmtree_->tree_depth_-1; layer++) {
            // DLOG_IF(INFO, worker_id_ == 0) << "Layer #" << layer << " begin";
            NodeModsMapType cur_mods;
            redistribute_inner_tasks(layer, cur_mods);
            auto &upper_mods = node_mods_[layer+1];
            upper_mods.clear();
            for (auto itr = cur_mods.begin(); itr != cur_mods.end(); itr++) {
              auto node = itr->first;
              auto &mods = itr->second;
              DLOG(INFO) << "Stage 3 modify " << node->id;
              auto mod_res = palmtree_->modify_node(node, mods);
              if (upper_mods.count(node->parent) == 0) {
                upper_mods.emplace(node->parent, std::vector<NodeMod>());
              }
              upper_mods[node->parent].push_back(mod_res);
            }
            palmtree_->sync();
            // DLOG_IF(INFO, worker_id_ == 0) << "Layer #" << layer << " done";
          } // End propagate

          palmtree_->sync();
          DLOG_IF(INFO, worker_id_ == 0) << "#### STAGE 3 finished";
          DLOG_IF(INFO, worker_id_ == 0) << "#### STAGE 4: Handle root";
          // Stage 4, modify the root, re-insert orphaned, mark work as done
          if (worker_id_ == 0) {
            // Mark tasks as done
            handle_root();

            for (auto &wthread : palmtree_->workers_) {

              for (auto op : wthread.current_tasks_) {
                op->done_ = true;
                if (op->op_type_ == TREE_OP_FIND) {
                  if(op->boolean_result_ == false || op->key_ != op->result_) {
                    cout << "find " << op->key_ << " fail"<<endl;
                    cout << "key " << op->key_ << " result " << op->result_ << endl;
                  }
                }
                // delete op;
                palmtree_->task_nums--;
              }

              wthread.current_tasks_.clear();
            }
            // palmtree_->ensure_tree_structure(palmtree_->tree_root, 0);
          }
          DLOG_IF(INFO, worker_id_ == 0) << "#### STAGE 4 finished";
        } // End worker loop
        DLOG(INFO) << "Worker " << worker_id_ << " exited";
      }
    }; // End WorkerThread

    std::vector<WorkerThread> workers_;
    /**********************
     * PalmTree public    *
     * ********************/
  public:
    std::atomic<int> task_nums;
    double start_time_;

    PalmTree(KeyType min_key): tree_depth_(1), destroyed_(false), min_key_(min_key), barrier_(NUM_WORKER), task_queue_{10240} {
      init();
      start_time_ = CycleTimer::currentSeconds();
    }

    void init() {
      // Init the root node
      tree_root = new InnerNode(nullptr, 1);
      add_item<InnerNode, Node *>((InnerNode *)tree_root, min_key_, new LeafNode(tree_root, 0));
      // Init layer width
      layer_width_.push_back(new std::atomic<int>(1));
      layer_width_.push_back(new std::atomic<int>(1));
      // Init the worker thread
      for (int worker_id = 0; worker_id < NUM_WORKER; worker_id++) {
        workers_.emplace_back(worker_id, this);
      }

      for (auto &worker : workers_) {
         worker.start();
      }

      task_nums = 0;
    }

    // Recursively free the resources of one tree node
    void free_recursive(Node *node UNUSED) {
      if (node->type() == INNERNODE) {
        auto ptr = (InnerNode *)node;
        for(int i = 0; i < ptr->slot_used; i++) {
          free_recursive(ptr->values[i]);
        }
      }

      delete node;
    }

    ~PalmTree() {
      DLOG(INFO) << "Destroy palm tree " << task_nums;

      while(task_nums != 0) ;

      double end_time = CycleTimer::currentSeconds();
      double runtime = end_time - start_time_;
      DLOG(INFO) << "Run for " << runtime << " seconds";

      destroyed_ = true;
      for (auto &wthread : workers_)
        wthread.wthread_.join();
      // Free atomic layer width
      while (!layer_width_.empty()) {
        delete layer_width_.back();
        layer_width_.pop_back();
      }

      free_recursive(tree_root);
    }

    /**
     * @brief Find the value for a key
     * @param key the key to be retrieved
     * @return nullptr if no such k,v pair
     */
    bool find(const KeyType &key UNUSED, ValueType &value UNUSED) {
      TreeOp* op = new TreeOp(TREE_OP_FIND, key);
      //TreeOp op(TREE_OP_FIND, key);
      task_queue_.push(op);
      task_nums++;

      // op.wait();
      //if (op.boolean_result_)
        //value = op.result_;
      //return op.boolean_result_;
      return true;
    }

    /**
     * @brief insert a k,v into the tree
     */
    void insert(const KeyType &key UNUSED, const ValueType &value UNUSED) {
      TreeOp* op = new TreeOp(TREE_OP_INSERT, key, value);
      // TreeOp op(TREE_OP_INSERT, key, value);
      task_queue_.push(op);
      task_nums++;

      // op.wait();
    }

    /**
     * @brief remove a k,v from the tree
     */
    void remove(const KeyType &key UNUSED) {
      TreeOp* op = new TreeOp(TREE_OP_REMOVE, key);
      task_queue_.push(op);

      // op->wait();
    }

    // Wait until all task finished
    void wait_finish() {
      while (task_nums != 0)
        ;
    }
  }; // End of PalmTree
  // Explicit template initialization
  template class PalmTree<int, int>;
} // End of namespace palmtree
<|MERGE_RESOLUTION|>--- conflicted
+++ resolved
@@ -53,13 +53,8 @@
     // Threshold to control bsearch or linear search
     static const int BIN_SEARCH_THRESHOLD = 32;
     // Number of working threads
-<<<<<<< HEAD
     static const int NUM_WORKER = 12;
     static const int BATCH_SIZE = 256 * NUM_WORKER;
-=======
-    static const int NUM_WORKER = 2;
-    static const int BATCH_SIZE = 32 * NUM_WORKER;
->>>>>>> 886bb3dc
 
   private:
     /**
